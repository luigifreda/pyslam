diff --git a/CMakeLists.txt b/CMakeLists.txt
<<<<<<< HEAD
index 7578bec..45197ae 100644
--- a/CMakeLists.txt
+++ b/CMakeLists.txt
@@ -173,8 +173,8 @@ IF(CMAKE_COMPILER_IS_GNUCXX)
=======
index 7578bec..0a59216 100644
--- a/CMakeLists.txt
+++ b/CMakeLists.txt
@@ -9,6 +9,9 @@ SET(LIB_PREFIX g2o_)
 SET(g2o_C_FLAGS)
 SET(g2o_CXX_FLAGS)
 
+# Generate file compile_commands.json in our build folder: it contains the full command line to compile individual source files
+set(CMAKE_EXPORT_COMPILE_COMMANDS ON)
+
 # default built type
 IF(NOT CMAKE_BUILD_TYPE)
   SET(CMAKE_BUILD_TYPE Release CACHE STRING
@@ -173,8 +176,8 @@ IF(CMAKE_COMPILER_IS_GNUCXX)
>>>>>>> 3b757d31
   
   IF(NOT "${ARCH}" MATCHES "arm")
     # Generic settings for optimisation
-    SET(CMAKE_CXX_FLAGS_RELEASE "${CMAKE_CXX_FLAGS_RELEASE} -O3 -msse4.2")
-    SET(CMAKE_C_FLAGS_RELEASE "${CMAKE_C_FLAGS_RELEASE} -O3 -msse4.2")
+    SET(CMAKE_CXX_FLAGS_RELEASE "${CMAKE_CXX_FLAGS_RELEASE} -O3 -march=native")
+    SET(CMAKE_C_FLAGS_RELEASE "${CMAKE_C_FLAGS_RELEASE} -O3 -march=native")
   ENDIF()
 
   IF(G2O_FAST_MATH)
diff --git a/EXTERNAL/pybind11/include/pybind11/attr.h b/EXTERNAL/pybind11/include/pybind11/attr.h
index dce875a..e904cb2 100644
--- a/EXTERNAL/pybind11/include/pybind11/attr.h
+++ b/EXTERNAL/pybind11/include/pybind11/attr.h
@@ -11,6 +11,9 @@
 #pragma once
 
 #include "cast.h"
+#ifdef __linux__
+#include <cinttypes>
+#endif 
 
 NAMESPACE_BEGIN(PYBIND11_NAMESPACE)
 
diff --git a/cmake_modules/FindCSparse.cmake b/cmake_modules/FindCSparse.cmake
index f31df8d..ce99857 100644
--- a/cmake_modules/FindCSparse.cmake
+++ b/cmake_modules/FindCSparse.cmake
@@ -3,6 +3,7 @@ FIND_PATH(CSPARSE_INCLUDE_DIR NAMES cs.h
   PATHS
   /usr/include/suitesparse
   /usr/include
+  /opt/homebrew/include/suitesparse
   /opt/local/include
   /usr/local/include
   /sw/include
@@ -18,6 +19,7 @@ FIND_LIBRARY(CSPARSE_LIBRARY NAMES cxsparse
   /usr/local/lib
   /opt/local/lib
   /sw/lib
+  /opt/homebrew/lib
   )
 
 include(FindPackageHandleStandardArgs)
diff --git a/python/CMakeLists.txt b/python/CMakeLists.txt
index c44a30b..09cefc1 100644
--- a/python/CMakeLists.txt
+++ b/python/CMakeLists.txt
@@ -1,9 +1,19 @@
+set(WITH_PYTHON_INTERP_CHECK OFF CACHE BOOL "Checking python interpreter") # to be activated when called within virtual python environment 
+
 include_directories(${PROJECT_SOURCE_DIR})
 
 include_directories(${EIGEN3_INCLUDE_DIR})
 include_directories(${CHOLMOD_INCLUDE_DIR})
 include_directories(${CSPARSE_INCLUDE_DIR})
 
+# the following 2 lines are added to correctly detect the python version 
+if(WITH_PYTHON_INTERP_CHECK)
+  message(STATUS "WITH_PYTHON_INTERP_CHECK: ${WITH_PYTHON_INTERP_CHECK}")
+  find_package(PythonInterp) 
+  find_package(PythonLibs)
+  message(STATUS "PythonInterp: ${PythonInterp}")
+  message(STATUS "PythonLibs: ${PythonLibs}")
+endif()
 
 # pybind11 (version 2.2.1)
 LIST(APPEND CMAKE_MODULE_PATH ${PROJECT_SOURCE_DIR}/EXTERNAL/pybind11/tools)
@@ -31,4 +41,4 @@ target_link_libraries(g2o PRIVATE
     types_slam3d
     types_slam3d_addons
     contrib
-)
\ No newline at end of file
+)
diff --git a/python/core/eigen_types.h b/python/core/eigen_types.h
index b58d529..24a53f2 100644
--- a/python/core/eigen_types.h
+++ b/python/core/eigen_types.h
@@ -182,10 +182,17 @@ void declareEigenTypes(py::module & m) {
                 return Eigen::Quaterniond::FromTwoVectors(a, b);
             })
 
+#if EIGEN_VERSION_AT_LEAST(3, 3, 7)
+        .def("x", (const double&   (Eigen::Quaterniond::*) () const) &Eigen::Quaterniond::x)
+        .def("y", (const double&   (Eigen::Quaterniond::*) () const) &Eigen::Quaterniond::y)
+        .def("z", (const double&   (Eigen::Quaterniond::*) () const) &Eigen::Quaterniond::z)
+        .def("w", (const double&   (Eigen::Quaterniond::*) () const) &Eigen::Quaterniond::w)
+#else
         .def("x", (double (Eigen::Quaterniond::*) () const) &Eigen::Quaterniond::x)
         .def("y", (double (Eigen::Quaterniond::*) () const) &Eigen::Quaterniond::y)
         .def("z", (double (Eigen::Quaterniond::*) () const) &Eigen::Quaterniond::z)
         .def("w", (double (Eigen::Quaterniond::*) () const) &Eigen::Quaterniond::w)
+#endif 
 
         .def("vec", (const Eigen::VectorBlock<const Eigen::Quaterniond::Coefficients,3> (Eigen::Quaterniond::*) () const) &Eigen::Quaterniond::vec)
 
diff --git a/python/core/sparse_optimizer.h b/python/core/sparse_optimizer.h
index 32314ba..1d55c49 100644
--- a/python/core/sparse_optimizer.h
+++ b/python/core/sparse_optimizer.h
@@ -16,12 +16,24 @@
 namespace py = pybind11;
 using namespace pybind11::literals;
 
-
 namespace g2o {
 
+class Flag
+{
+public:
+	Flag(bool init=false):value(init){}
+	bool value;
+};
+
 void declareSparseOptimizer(py::module & m) {
     using CLS = SparseOptimizer;
 
+    py::class_<Flag>(m, "Flag")
+        .def(py::init<>())
+        .def(py::init<bool>(),"init"_a)
+        .def_readwrite("value", &Flag::value);
+
+
     py::class_<CLS, OptimizableGraph>(m, "SparseOptimizer")
         // ATTENTION: _solver & _statistics is own by SparseOptimizer and will be
         // deleted in its destructor.
@@ -84,8 +96,10 @@ void declareSparseOptimizer(py::module & m) {
         .def("set_verbose", &CLS::setVerbose,
                 "verbose"_a)                                                                                  // -> void
 
-        .def("set_force_stop_flag", &CLS::setForceStopFlag,
+        .def("set_force_stop_flag_old", &CLS::setForceStopFlag,
                 "flag"_a)                                                                                   // -> void
+	.def("set_force_stop_flag", [](CLS& optimizer, Flag* flag){ optimizer.setForceStopFlag(&(flag->value)); }, 
+				      py::keep_alive<1, 2>())
         .def("force_stop_flag", &CLS::forceStopFlag)                                                             // -> bool*
         .def("terminate", &CLS::terminate)                                                                                   // -> bool
 
@@ -154,4 +168,4 @@ void declareSparseOptimizer(py::module & m) {
 
 }
 
-}  // end namespace g2o
\ No newline at end of file
+}  // end namespace g2o
diff --git a/python/types/sba/types_six_dof_expmap.h b/python/types/sba/types_six_dof_expmap.h
index cf0ae75..8fb83e0 100644
--- a/python/types/sba/types_six_dof_expmap.h
+++ b/python/types/sba/types_six_dof_expmap.h
@@ -84,6 +84,10 @@ void declareTypesSixDofExpmap(py::module & m) {
         .def("is_depth_positive", &EdgeSE3ProjectXYZ::isDepthPositive)
         .def("linearize_oplus", &EdgeSE3ProjectXYZ::linearizeOplus)
         .def("cam_project", &EdgeSE3ProjectXYZ::cam_project)
+        .def_readwrite("fx", &EdgeSE3ProjectXYZ::fx)
+        .def_readwrite("fy", &EdgeSE3ProjectXYZ::fy)
+        .def_readwrite("cx", &EdgeSE3ProjectXYZ::cx)
+        .def_readwrite("cy", &EdgeSE3ProjectXYZ::cy)
     ;
 
 
@@ -95,6 +99,11 @@ void declareTypesSixDofExpmap(py::module & m) {
         .def("is_depth_positive", &EdgeSE3ProjectXYZOnlyPose::isDepthPositive)
         .def("linearize_oplus", &EdgeSE3ProjectXYZOnlyPose::linearizeOplus)
         .def("cam_project", &EdgeSE3ProjectXYZOnlyPose::cam_project)
+        .def_readwrite("fx", &EdgeSE3ProjectXYZOnlyPose::fx)
+        .def_readwrite("fy", &EdgeSE3ProjectXYZOnlyPose::fy)
+        .def_readwrite("cx", &EdgeSE3ProjectXYZOnlyPose::cx)
+        .def_readwrite("cy", &EdgeSE3ProjectXYZOnlyPose::cy)
+        .def_readwrite("Xw", &EdgeSE3ProjectXYZOnlyPose::Xw)
     ;
 
 
@@ -104,7 +113,12 @@ void declareTypesSixDofExpmap(py::module & m) {
         .def("compute_error", &EdgeStereoSE3ProjectXYZ::computeError)
         .def("is_depth_positive", &EdgeStereoSE3ProjectXYZ::isDepthPositive)
         .def("linearize_oplus", &EdgeStereoSE3ProjectXYZ::linearizeOplus)
-        .def("cam_project", &EdgeStereoSE3ProjectXYZ::cam_project)
+        .def("cam_project", &EdgeStereoSE3ProjectXYZ::cam_project)   
+        .def_readwrite("fx", &EdgeStereoSE3ProjectXYZ::fx)
+        .def_readwrite("fy", &EdgeStereoSE3ProjectXYZ::fy)
+        .def_readwrite("cx", &EdgeStereoSE3ProjectXYZ::cx)
+        .def_readwrite("cy", &EdgeStereoSE3ProjectXYZ::cy)      
+        .def_readwrite("bf", &EdgeStereoSE3ProjectXYZ::bf)              
     ;
 
 
@@ -116,6 +130,12 @@ void declareTypesSixDofExpmap(py::module & m) {
         .def("is_depth_positive", &EdgeStereoSE3ProjectXYZOnlyPose::isDepthPositive)
         .def("linearize_oplus", &EdgeStereoSE3ProjectXYZOnlyPose::linearizeOplus)
         .def("cam_project", &EdgeStereoSE3ProjectXYZOnlyPose::cam_project)
+        .def_readwrite("fx", &EdgeStereoSE3ProjectXYZOnlyPose::fx)
+        .def_readwrite("fy", &EdgeStereoSE3ProjectXYZOnlyPose::fy)
+        .def_readwrite("cx", &EdgeStereoSE3ProjectXYZOnlyPose::cx)
+        .def_readwrite("cy", &EdgeStereoSE3ProjectXYZOnlyPose::cy)
+        .def_readwrite("bf", &EdgeStereoSE3ProjectXYZOnlyPose::bf)        
+        .def_readwrite("Xw", &EdgeStereoSE3ProjectXYZOnlyPose::Xw)             
     ;
 
 <|MERGE_RESOLUTION|>--- conflicted
+++ resolved
@@ -1,10 +1,4 @@
 diff --git a/CMakeLists.txt b/CMakeLists.txt
-<<<<<<< HEAD
-index 7578bec..45197ae 100644
---- a/CMakeLists.txt
-+++ b/CMakeLists.txt
-@@ -173,8 +173,8 @@ IF(CMAKE_COMPILER_IS_GNUCXX)
-=======
 index 7578bec..0a59216 100644
 --- a/CMakeLists.txt
 +++ b/CMakeLists.txt
@@ -19,7 +13,6 @@
  IF(NOT CMAKE_BUILD_TYPE)
    SET(CMAKE_BUILD_TYPE Release CACHE STRING
 @@ -173,8 +176,8 @@ IF(CMAKE_COMPILER_IS_GNUCXX)
->>>>>>> 3b757d31
    
    IF(NOT "${ARCH}" MATCHES "arm")
      # Generic settings for optimisation
