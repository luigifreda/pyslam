# pySLAM v2.1

<!-- TOC -->

- [pySLAM v2](#pyslam-v2)
  - [Install](#install)
    - [Requirements](#requirements)
    - [Ubuntu 18.04](#ubuntu-1804)
    - [Ubuntu 20.04 and Ubuntu 22.04](#ubuntu-2004-and-ubuntu-2204)
    - [MacOS](#macos)
    - [Docker](#docker)
    - [How to install non-free OpenCV modules](#how-to-install-non-free-opencv-modules)
    - [Troubleshooting](#troubleshooting)
  - [Usage](#usage)
  - [Supported Local Features](#supported-local-features)
  - [Datasets](#datasets)
    - [KITTI Datasets](#kitti-datasets)
    - [TUM Datasets](#tum-datasets)
  - [Camera Settings](#camera-settings)
  - [Contributing to pySLAM](#contributing-to-pyslam)
  - [References](#references)
  - [Credits](#credits)
  - [TODOs](#todos)

<!-- /TOC -->

Author: [Luigi Freda](https://www.luigifreda.com)

<<<<<<< HEAD
**pySLAM** contains a python implementation of a monocular *Visual Odometry (VO)* pipeline. It supports many classical and modern **[local features](#supported-local-features)**, and it offers a convenient interface for them. Moreover, it collects other common and useful VO and SLAM tools.

I released pySLAM v1 for educational purposes, for a [computer vision class](https://as-ai.org/visual-perception-and-spatial-computing/) I taught. I started developing it for fun as a python programming exercise, during my free time, taking inspiration from some repos available on the web. 
=======
<!-- TOC -->

- [pySLAM v2.1](#pyslam-v21)
  - [Install](#install)
    - [Requirements](#requirements)
    - [Ubuntu](#ubuntu)
    - [MacOS](#macos)
    - [Docker](#docker)
    - [How to install non-free OpenCV modules](#how-to-install-non-free-opencv-modules)
    - [Troubleshooting](#troubleshooting)
  - [Usage](#usage)
  - [Supported Local Features](#supported-local-features)
  - [Supported Matchers](#supported-matchers)
  - [Datasets](#datasets)
    - [KITTI Datasets](#kitti-datasets)
    - [TUM Datasets](#tum-datasets)
  - [Camera Settings](#camera-settings)
  - [Contributing to pySLAM](#contributing-to-pyslam)
  - [References](#references)
  - [Credits](#credits)
  - [TODOs](#todos)

<!-- /TOC -->

**pySLAM** contains a python implementation of a monocular *Visual Odometry (VO)* pipeline. It supports many classical and modern **[local features](#supported-local-features)**, and it offers a convenient interface for them. Moreover, it collects other common and useful VO and SLAM tools.

I released pySLAM v1 for educational purposes, for a computer vision class I taught. I started developing it for fun as a python programming exercise, during my free time, taking inspiration from some repos available on the web. 
>>>>>>> 6e6bc1f2

Main Scripts:
* `main_vo.py` combines the simplest VO ingredients without performing any image point triangulation or windowed bundle adjustment. At each step $k$, `main_vo.py` estimates the current camera pose $C_k$ with respect to the previous one $C_{k-1}$. The inter-frame pose estimation returns $[R_{k-1,k},t_{k-1,k}]$ with $||t_{k-1,k}||=1$. With this very basic approach, you need to use a ground truth in order to recover a correct inter-frame scale $s$ and estimate a valid trajectory by composing $C_k = C_{k-1} * [R_{k-1,k}, s t_{k-1,k}]$. This script is a first start to understand the basics of inter-frame feature tracking and camera pose estimation.

* `main_slam.py` adds feature tracking along multiple frames, point triangulation, keyframe management and bundle adjustment in order to estimate the camera trajectory up-to-scale and build a map. It's still a VO pipeline but it shows some basic blocks which are necessary to develop a real visual SLAM pipeline. 

<<<<<<< HEAD
=======
* `main_feature_matching.py` shows how to use the basic feature tracker capabilities (*feature detector* + *feature descriptor* + *feature matcher*) and allows to test the different available local features.

>>>>>>> 6e6bc1f2
You can use this framework as a baseline to play with [local features](#supported-local-features), VO techniques and create your own (proof of concept) VO/SLAM pipeline in python. When you test it, consider that's a work in progress, a development framework written in Python, without any pretence of having state-of-the-art localization accuracy or real-time performances.   

**Enjoy it!**

<center> <img src="images/main-vo.png"
alt="Visual Odometry" width="600" border="1" /> 
<img src="images/main-slam-kitti-map.png"
alt="SLAM" width="600" border="1" />
<img src="images/feature-matching.png"
alt="Feature Matching" width="600" border="1" />  
<img src="images/main-rerun-vo-and-matching.png"
alt="Feature matching and Visual Odometry" width="600" border="1" />  
</center>

--- 
## Install 

First, clone this repo and its modules by running 
```bash
$ git clone --recursive https://github.com/luigifreda/pyslam.git
$ cd pyslam 
```

<<<<<<< HEAD
The framework has been developed and tested under **Ubuntu 18.04**. Use the available specific install procedure according to your OS: 
- **Ubuntu 18.04** [=>](#ubuntu-1804)
- **Ubuntu 20.04** and **Ubuntu 22.04**  [=>](#ubuntu-2004)
- **MacOs** [=>](#macos) 
- **Windows** [=>](https://github.com/luigifreda/pyslam/issues/51)
- **Docker** [=>](#docker)

### Requirements

* Python 3.6.9
* Numpy (1.18.2)
* OpenCV (4.5.1 and newer versions supported, see [below](#how-to-install-non-free-opencv-modules) for a suggested python installation)
* PyTorch (>= 1.4.0)
* Tensorflow-gpu 1.14.0

If you run into troubles or performance issues, check this [TROUBLESHOOTING](./TROUBLESHOOTING.md) file.

---
### Ubuntu 18.04

**Install in your working Python environment**:
=======
Then, use the available specific install procedure according to your OS. The provided scripts will create a **single python environment** that is able to host all the [supported local features](#supported-local-features)!

- **Ubuntu**  [=>](#ubuntu)
- **MacOs** [=>](#macos) 
- **Windows** [=>](https://github.com/luigifreda/pyslam/issues/51)
- **Docker** [=>](#docker)
>>>>>>> 6e6bc1f2


### Requirements

<<<<<<< HEAD
in order to automatically install the basic required system and python3 packages.
=======
* Python 3.8.10
* OpenCV >=4.8.1 (see [below](#how-to-install-non-free-opencv-modules))
* PyTorch 2.3.1
* Tensorflow 2.13.1
* Kornia 0.7.3
* Rerun
>>>>>>> 6e6bc1f2

If you run into troubles or performance issues, check this [TROUBLESHOOTING](./TROUBLESHOOTING.md) file.

---

<<<<<<< HEAD
**Install in a custom Python virtual environment**: 

If you do not want to mess up your working (base) python environment, you can create a new virtual environment `pyslam` with **venv** by easily launching the scripts described [here](./PYTHON-VIRTUAL-ENVS.md).
=======
### Ubuntu 

Follow the instructions reported [here](./PYTHON-VIRTUAL-ENVS.md) for creating a new virtual environment `pyslam` with **venv**.  The procedure has been tested on *Ubuntu 18.04*, *20.04*, *22.04* and *24.04*. 

If you prefer **conda**, run the scripts described in this other [file](./CONDA.md).

--- 
### MacOS
>>>>>>> 6e6bc1f2

Follow the instructions in this [file](./MAC.md). The reported procedure was tested under *Sonoma 14.5* and *Xcode 15.4*.

<<<<<<< HEAD
**N.B.**: a *single* python environment is able to support all the [supported local features](#supported-local-features)!

---

### Ubuntu 20.04 and Ubuntu 22.04

This procedure is valid for both Ubuntu 20.04 and Ubuntu 22.04. Clone this repo recursively and move into the branch `ubuntu20` 
```
$ git clone --recursive https://github.com/luigifreda/pyslam.git
$ cd pyslam 
$ git checkout ubuntu20  
```
and then follow the instructions for creating a new virtual environment `pyslam` described [here](./PYTHON-VIRTUAL-ENVS.md). 

--- 
### MacOS

Check the instructions in this [file](./MAC.md). 

---
### Docker

If you prefer docker or you have an OS that is not supported yet, you can use [rosdocker](https://github.com/luigifreda/rosdocker#pyslam) with its custom `pyslam` or `pyslam_cuda` docker file.

---
### How to install non-free OpenCV modules

The install scripts take care of installing the new available opencv version (**4.8.1** on Ubuntu 18) and its non-free modules. 

Check your installed OpenCV version:      
`$ python3 -c "import cv2; print(cv2.__version__)"`

Check if you have non-free OpenCV module support (no errors imply success):       
`$ python3 -c "import cv2; detector = cv2.xfeatures2d.SURF_create()"` 

For an advanced OpenCV installation procedure, you can take a look [here](https://docs.opencv.org/master/d2/de6/tutorial_py_setup_in_ubuntu.html). 

### Troubleshooting

If you run into issues or errors during the installation process or at run-time, please, check the[TROUBLESHOOTING.md](./TROUBLESHOOTING.md) file.
=======
---
### Docker

If you prefer docker or you have an OS that is not supported yet, you can use [rosdocker](https://github.com/luigifreda/rosdocker): 
- with its custom `pyslam` / `pyslam_cuda` docker files and follow the instructions [here](https://github.com/luigifreda/rosdocker#pyslam). 
- with one of the suggested docker images (*ubuntu\*_cuda* or *ubuntu\**), where you can build and run pyslam. 

---
### How to install non-free OpenCV modules

The provided install scripts take care of installing a recent opencv version (>=**4.8.1**) with its non-free modules enabled (see for instance [install_pip3_packages.sh](./install_pip3_packages.sh), which is used with venv under Ubuntu, or the [install_opencv_python.sh](./install_opencv_python.sh) under mac).

Check your installed OpenCV version:      
`$ python3 -c "import cv2; print(cv2.__version__)"`

Check if you have non-free OpenCV module support (no errors imply success):       
`$ python3 -c "import cv2; detector = cv2.xfeatures2d.SURF_create()"` 


### Troubleshooting

If you run into issues or errors during the installation process or at run-time, please, check the [TROUBLESHOOTING.md](./TROUBLESHOOTING.md) file.
>>>>>>> 6e6bc1f2

--- 
## Usage

Once you have run the script `install_all_venv.sh` (follow the instructions according to your OS), you can open a new terminal and run:
```bash
$ . pyenv-activate.sh   #  Activate pyslam python virtual environment. This is just needed once in a new terminal.
$ ./main_vo.py
```
<<<<<<< HEAD
$ python3 -O main_vo.py
```
=======
>>>>>>> 6e6bc1f2
This will process a [KITTI](http://www.cvlibs.net/datasets/kitti/eval_odometry.php) video (available in the folder `videos`) by using its corresponding camera calibration file (available in the folder `settings`), and its groundtruth (available in the same `videos` folder). You can stop `main_vo.py` by focusing on the *Trajectory* window and pressing the key 'Q'. 

**N.B.**: as explained above, the basic script `main_vo.py` **strictly requires a ground truth**.  

In order to process a different **dataset**, you need to set the file `config.ini`:
* select your dataset `type` in the section `[DATASET]` (see the section *[Datasets](#datasets)* below for further details) 
* the camera settings file accordingly (see the section *[Camera Settings](#camera-settings)* below)
* the groudtruth file accordingly (ee the section *[Datasets](#datasets)* below and check the files `ground_truth.py` and `convert_groundtruth.py` )

<<<<<<< HEAD
Once you have run the script `install_all.sh` (or your specific OS install script as detailed [above](#install)), you can test  `main_slam.py` by running:
```
$ python3 -O main_slam.py
=======
Similarly, you can test `main_slam.py` by running:
```bash
$ . pyenv-activate.sh   #  Activate pyslam python virtual environment. This is just needed once in a new terminal.
$ ./main_slam.py
>>>>>>> 6e6bc1f2
```

This will process a [KITTI]((http://www.cvlibs.net/datasets/kitti/eval_odometry.php)) video (available in the folder `videos`) by using its corresponding camera calibration file (available in the folder `settings`). You can stop it by focusing on the opened *Figure 1* window and pressing the key 'Q'. 
**N.B.:**: due to information loss in video compression, `main_slam.py` tracking may peform worse with the available **KITTI videos** than with the original KITTI *image sequences*. The available videos are intended to be used for a first quick test. Please, download and use the original KITTI image sequences as explained [below](#datasets).

<<<<<<< HEAD
You can choose any detector/descriptor among *ORB*, *SIFT*, *SURF*, *BRISK*, *AKAZE*, *SuperPoint*, etc. (see the section *[Supported Local Features](#supported-local-features)* below for further information). 

Some basic **test/example files** are available in the subfolder `test`. In particular, as for feature detection/description/matching, you can start by taking a look at [test/cv/test_feature_manager.py](https://github.com/luigifreda/pyslam/blob/master/test/cv/test_feature_manager.py) and [test/cv/test_feature_matching.py](https://github.com/luigifreda/pyslam/blob/master/test/cv/test_feature_matching.py).
=======
If you want to use the basic feature tracker capabilities (*feature detector* + *feature descriptor* + *feature matcher*) and test the different available local features.
```bash
$ . pyenv-activate.sh   #  Activate pyslam python virtual environment. This is just needed once in a new terminal.
$ ./main_feature_matching.py
```
>>>>>>> 6e6bc1f2

In any of the above scripts, you can choose any detector/descriptor among *ORB*, *SIFT*, *SURF*, *BRISK*, *AKAZE*, *SuperPoint*, etc. (see the section *[Supported Local Features](#supported-local-features)* below for further information). 

<<<<<<< HEAD
=======
Some basic **test/example files** are available in the subfolder `test`. In particular, as for feature detection/description, you may want to take a look at [test/cv/test_feature_manager.py](./test/cv/test_feature_manager.py) too.

>>>>>>> 6e6bc1f2
---
## Supported Local Features

At present time, the following feature **detectors** are supported: 
* *[FAST](https://www.edwardrosten.com/work/fast.html)*  
* *[Good features to track](https://ieeexplore.ieee.org/document/323794)* 
* *[ORB](http://www.willowgarage.com/sites/default/files/orb_final.pdf)*  
* *[ORB2](https://github.com/raulmur/ORB_SLAM2)* (improvements of ORB-SLAM2 to ORB detector) 
* *[SIFT](https://www.cs.ubc.ca/~lowe/papers/iccv99.pdf)*   
* *[SURF](http://people.ee.ethz.ch/~surf/eccv06.pdf)*   
* *[KAZE](https://www.doc.ic.ac.uk/~ajd/Publications/alcantarilla_etal_eccv2012.pdf)*
* *[AKAZE](http://www.bmva.org/bmvc/2013/Papers/paper0013/paper0013.pdf)* 
* *[BRISK](http://www.margaritachli.com/papers/ICCV2011paper.pdf)*  
* *[AGAST](http://www.i6.in.tum.de/Main/ResearchAgast)*
* *[MSER](http://cmp.felk.cvut.cz/~matas/papers/matas-bmvc02.pdf)*
* *[StarDector/CenSurE](https://link.springer.com/content/pdf/10.1007%2F978-3-540-88693-8_8.pdf)*
* *[Harris-Laplace](https://www.robots.ox.ac.uk/~vgg/research/affine/det_eval_files/mikolajczyk_ijcv2004.pdf)* 
* *[SuperPoint](https://github.com/MagicLeapResearch/SuperPointPretrainedNetwork)*
* *[D2-Net](https://github.com/mihaidusmanu/d2-net)*
* *[DELF](https://github.com/tensorflow/models/tree/master/research/delf)*
* *[Contextdesc](https://github.com/lzx551402/contextdesc)*
* *[LFNet](https://github.com/vcg-uvic/lf-net-release)*
* *[R2D2](https://github.com/naver/r2d2)*
* *[Key.Net](https://github.com/axelBarroso/Key.Net)*
* *[DISK](https://arxiv.org/abs/2006.13566)*
<<<<<<< HEAD
=======
* *[ALIKED](https://arxiv.org/abs/2304.03608)*
* *[Xfeat](https://arxiv.org/abs/2404.19174)*
* *[KeyNetAffNetHardNet](https://github.com/axelBarroso/Key.Net)*: (KeyNet detector + AffNet + HardNet descriptor).
>>>>>>> 6e6bc1f2

The following feature **descriptors** are supported: 
* *[ORB](http://www.willowgarage.com/sites/default/files/orb_final.pdf)*  
* *[SIFT](https://www.cs.ubc.ca/~lowe/papers/iccv99.pdf)*
* *[ROOT SIFT](https://www.robots.ox.ac.uk/~vgg/publications/2012/Arandjelovic12/arandjelovic12.pdf)*
* *[SURF](http://people.ee.ethz.ch/~surf/eccv06.pdf)*    
* *[AKAZE](http://www.bmva.org/bmvc/2013/Papers/paper0013/paper0013.pdf)* 
* *[BRISK](http://www.margaritachli.com/papers/ICCV2011paper.pdf)*     
* *[FREAK](https://www.researchgate.net/publication/258848394_FREAK_Fast_retina_keypoint)* 
* *[SuperPoint](https://github.com/MagicLeapResearch/SuperPointPretrainedNetwork)*
* *[Tfeat](https://github.com/vbalnt/tfeat)*
* *[BOOST_DESC](https://www.labri.fr/perso/vlepetit/pubs/trzcinski_pami15.pdf)*
* *[DAISY](https://ieeexplore.ieee.org/document/4815264)*
* *[LATCH](https://arxiv.org/abs/1501.03719)*
* *[LUCID](https://pdfs.semanticscholar.org/85bd/560cdcbd4f3c24a43678284f485eb2d712d7.pdf)*
* *[VGG](https://www.robots.ox.ac.uk/~vedaldi/assets/pubs/simonyan14learning.pdf)*
* *[Hardnet](https://github.com/DagnyT/hardnet.git)*
* *[GeoDesc](https://github.com/lzx551402/geodesc.git)*
* *[SOSNet](https://github.com/yuruntian/SOSNet.git)*
* *[L2Net](https://github.com/yuruntian/L2-Net)*
* *[Log-polar descriptor](https://github.com/cvlab-epfl/log-polar-descriptors)*
* *[D2-Net](https://github.com/mihaidusmanu/d2-net)*
* *[DELF](https://github.com/tensorflow/models/tree/master/research/delf)*
* *[Contextdesc](https://github.com/lzx551402/contextdesc)*
* *[LFNet](https://github.com/vcg-uvic/lf-net-release)*
* *[R2D2](https://github.com/naver/r2d2)*
* *[BEBLID](https://raw.githubusercontent.com/iago-suarez/BEBLID/master/BEBLID_Boosted_Efficient_Binary_Local_Image_Descriptor.pdf)*
* *[DISK](https://arxiv.org/abs/2006.13566)*
<<<<<<< HEAD

You can find further information in the file [feature_types.py](./feature_types.py). Some of the local features consist of a *joint detector-descriptor*. You can start playing with the supported local features by taking a look at `test/cv/test_feature_manager.py` and `test/cv/test_feature_matching.py`.
=======
* *[ALIKED](https://arxiv.org/abs/2304.03608)*
* *[Xfeat](https://arxiv.org/abs/2404.19174)*
* *[KeyNetAffNetHardNet](https://github.com/axelBarroso/Key.Net)*: (KeyNet detector + AffNet + HardNet descriptor).
  
You can find further information in the file [feature_types.py](./feature_types.py). Some of the local features consist of a *joint detector-descriptor*. You can start playing with the supported local features by taking a look at `test/cv/test_feature_manager.py` and `main_feature_matching.py`.
>>>>>>> 6e6bc1f2

In both the scripts `main_vo.py` and `main_slam.py`, you can create your favourite detector-descritor configuration and feed it to the function `feature_tracker_factory()`. Some ready-to-use configurations are already available in the file [feature_tracker.configs.py](./feature_tracker_configs.py)

The function `feature_tracker_factory()` can be found in the file `feature_tracker.py`. Take a look at the file `feature_manager.py` for further details.

**N.B.**: you just need a *single* python environment to be able to work with all the [supported local features](#supported-local-features)!

---
## Supported Matchers 

  * *BF*: Brute force matcher on descriptors (with KNN)
  * *[FLANN](https://www.semanticscholar.org/paper/Fast-Approximate-Nearest-Neighbors-with-Automatic-Muja-Lowe/35d81066cb1369acf4b6c5117fcbb862be2af350)* 
  * *[XFeat](https://arxiv.org/abs/2404.19174)*      
  * *[LightGlue](https://arxiv.org/abs/2306.13643)*
  * *[LoFTR](https://arxiv.org/abs/2104.00680)*
  
--- 
## Datasets

You can use 4 different types of datasets:

Dataset | type in `config.ini`
--- | --- 
[KITTI odometry data set (grayscale, 22 GB)](http://www.cvlibs.net/datasets/kitti/eval_odometry.php)  | `type=KITTI_DATASET` 
[TUM dataset](https://vision.in.tum.de/data/datasets/rgbd-dataset/download)                   | `type=TUM_DATASET` 
video file        | `type=VIDEO_DATASET` 
folder of images  | `type=FOLDER_DATASET` 

### KITTI Datasets

pySLAM code expects the following structure in the specified KITTI path folder (specified in the section `[KITTI_DATASET]` of the file `config.ini`). : 
```
├── sequences
    ├── 00
    ...
    ├── 21
├── poses
    ├── 00.txt
        ...
    ├── 10.txt

```
1. Download the dataset (grayscale images) from http://www.cvlibs.net/datasets/kitti/eval_odometry.php and prepare the KITTI folder as specified above

2. Select the corresponding calibration settings file (parameter `[KITTI_DATASET][cam_settings]` in the file `config.ini`)



### TUM Datasets 

pySLAM code expects a file `associations.txt` in each TUM dataset folder (specified in the section `[TUM_DATASET]` of the file `config.ini`). 

1. Download a sequence from http://vision.in.tum.de/data/datasets/rgbd-dataset/download and uncompress it.

2. Associate RGB images and depth images using the python script [associate.py](http://vision.in.tum.de/data/datasets/rgbd-dataset/tools). You can generate your `associations.txt` file by executing:

```
$ python associate.py PATH_TO_SEQUENCE/rgb.txt PATH_TO_SEQUENCE/depth.txt > associations.txt
```
3. Select the corresponding calibration settings file (parameter `[TUM_DATASET][cam_settings]` in the file `config.ini`)


--- 
## Camera Settings

The folder `settings` contains the camera settings files which can be used for testing the code. These are the same used in the framework [ORBSLAM2](https://github.com/raulmur/ORB_SLAM2). You can easily modify one of those files for creating your own new calibration file (for your new datasets).

In order to calibrate your camera, you can use the scripts in the folder `calibration`. In particular: 
1. use the script `grab_chessboard_images.py` to collect a sequence of images where the chessboard can be detected (set the chessboard size therein, you can use the calibration pattern `calib_pattern.pdf` in the same folder) 
2. use the script `calibrate.py` to process the collected images and compute the calibration parameters (set the chessboard size therein)

For further information about the calibration process, you may want to have a look [here](https://opencv-python-tutroals.readthedocs.io/en/latest/py_tutorials/py_calib3d/py_calibration/py_calibration.html). 

If you want to **use your camera**, you have to:
* calibrate it and configure [WEBCAM.yaml](./settings/WEBCAM.yaml) accordingly
* record a video (for instance, by using `save_video.py` in the folder `calibration`)
* configure the `[VIDEO_DATASET]` section of `config.ini` in order to point to your video.

--- 
## Contributing to pySLAM

I would be very grateful if you would contribute to the code base by reporting bugs, leaving comments and proposing new features through issues and pull requests. Please  feel free to get in touch at *luigifreda(at)gmail[dot]com*. Thank you!

--- 
## References

Suggested books:
* *[Multiple View Geometry in Computer Vision](https://www.robots.ox.ac.uk/~vgg/hzbook/)* by Richard Hartley and Andrew Zisserman
* *[An Invitation to 3-D Vision](https://link.springer.com/book/10.1007/978-0-387-21779-6)* by Yi-Ma, Stefano Soatto, Jana Kosecka, S. Shankar Sastry 
* *[Computer Vision: Algorithms and Applications](http://szeliski.org/Book/)*, by Richard Szeliski 
* *[Deep Learning](http://www.deeplearningbook.org/lecture_slides.html)*, by Ian Goodfellow, Yoshua Bengio and Aaron Courville
* *[Neural Networks and Deep Learning](http://neuralnetworksanddeeplearning.com/index.html)*, By Michael Nielsen 

Suggested material:
* *[Vision Algorithms for Mobile Robotics](http://rpg.ifi.uzh.ch/teaching.html)* by Davide Scaramuzza 
* *[CS 682 Computer Vision](http://cs.gmu.edu/~kosecka/cs682.html)* by Jana Kosecka   
* *[ORB-SLAM: a Versatile and Accurate Monocular SLAM System](http://webdiis.unizar.es/~raulmur/MurMontielTardosTRO15.pdf)* by R. Mur-Artal, J. M. M. Montiel, and J. D. Tardos
* *[Double Window Optimisation for Constant Time Visual SLAM](http://hauke.strasdat.net/files/strasdat2011iccv.pdf)* by H. Strasdat, A. J. Davison
J.M.M. Montielb, K. Konolige
* *[The Role of Wide Baseline Stereo in the Deep Learning World](https://ducha-aiki.github.io/wide-baseline-stereo-blog/2020/03/27/intro.html)* by Dmytro Mishkin
* *[To Learn or Not to Learn: Visual Localization from Essential Matrices](https://arxiv.org/abs/1908.01293)* by Qunjie Zhou, Torsten Sattler, Marc Pollefeys, Laura Leal-Taixe
* *[Awesome local-global descriptors](https://github.com/shamangary/awesome-local-global-descriptor)* repository 
* *[Introduction to Feature Matching Using Neural Networks](https://learnopencv.com/feature-matching/)*

Moreover, you may want to have a look at the OpenCV [guide](https://docs.opencv.org/3.0-beta/modules/calib3d/doc/camera_calibration_and_3d_reconstruction.html) or [tutorials](https://opencv-python-tutroals.readthedocs.io/en/latest/py_tutorials/py_tutorials.html).  

---
## Credits 

* [Pangolin](https://github.com/stevenlovegrove/Pangolin) 
* [g2opy](https://github.com/uoip/g2opy)
* [ORBSLAM2](https://github.com/raulmur/ORB_SLAM2)
* [SuperPointPretrainedNetwork](https://github.com/MagicLeapResearch/SuperPointPretrainedNetwork)
* [Tfeat](https://github.com/vbalnt/tfeat)
* [Image Matching Benchmark Baselines](https://github.com/vcg-uvic/image-matching-benchmark-baselines)
* [Hardnet](https://github.com/DagnyT/hardnet.git)
* [GeoDesc](https://github.com/lzx551402/geodesc.git)
* [SOSNet](https://github.com/yuruntian/SOSNet.git)
* [L2Net](https://github.com/yuruntian/L2-Net)
* [Log-polar descriptor](https://github.com/cvlab-epfl/log-polar-descriptors)
* [D2-Net](https://github.com/mihaidusmanu/d2-net)
* [DELF](https://github.com/tensorflow/models/blob/master/research/delf/INSTALL_INSTRUCTIONS.md)
* [Contextdesc](https://github.com/lzx551402/contextdesc)
* [LFNet](https://github.com/vcg-uvic/lf-net-release)
* [R2D2](https://github.com/naver/r2d2)
* [BEBLID](https://raw.githubusercontent.com/iago-suarez/BEBLID/master/BEBLID_Boosted_Efficient_Binary_Local_Image_Descriptor.pdf)
* [DISK](https://arxiv.org/abs/2006.13566)
* [Xfeat](https://arxiv.org/abs/2404.19174)
* [LightGlue](https://arxiv.org/abs/2306.13643)
* [Key.Net](https://github.com/axelBarroso/Key.Net)
* [Twitchslam](https://github.com/geohot/twitchslam)
* [MonoVO](https://github.com/uoip/monoVO-python)  

---
## TODOs

Many improvements and additional features are currently under development: 

- [ ] loop closure
- [ ] relocalization 
- [ ] map saving/loading 
- [x] modern DL matching algorithms 
- [ ] object detection and semantic segmentation 
- [ ] 3D dense reconstruction 
- [x] unified install procedure (single branch) for all OSs 
<|MERGE_RESOLUTION|>--- conflicted
+++ resolved
@@ -1,36 +1,7 @@
 # pySLAM v2.1
 
-<!-- TOC -->
-
-- [pySLAM v2](#pyslam-v2)
-  - [Install](#install)
-    - [Requirements](#requirements)
-    - [Ubuntu 18.04](#ubuntu-1804)
-    - [Ubuntu 20.04 and Ubuntu 22.04](#ubuntu-2004-and-ubuntu-2204)
-    - [MacOS](#macos)
-    - [Docker](#docker)
-    - [How to install non-free OpenCV modules](#how-to-install-non-free-opencv-modules)
-    - [Troubleshooting](#troubleshooting)
-  - [Usage](#usage)
-  - [Supported Local Features](#supported-local-features)
-  - [Datasets](#datasets)
-    - [KITTI Datasets](#kitti-datasets)
-    - [TUM Datasets](#tum-datasets)
-  - [Camera Settings](#camera-settings)
-  - [Contributing to pySLAM](#contributing-to-pyslam)
-  - [References](#references)
-  - [Credits](#credits)
-  - [TODOs](#todos)
-
-<!-- /TOC -->
-
 Author: [Luigi Freda](https://www.luigifreda.com)
 
-<<<<<<< HEAD
-**pySLAM** contains a python implementation of a monocular *Visual Odometry (VO)* pipeline. It supports many classical and modern **[local features](#supported-local-features)**, and it offers a convenient interface for them. Moreover, it collects other common and useful VO and SLAM tools.
-
-I released pySLAM v1 for educational purposes, for a [computer vision class](https://as-ai.org/visual-perception-and-spatial-computing/) I taught. I started developing it for fun as a python programming exercise, during my free time, taking inspiration from some repos available on the web. 
-=======
 <!-- TOC -->
 
 - [pySLAM v2.1](#pyslam-v21)
@@ -58,18 +29,14 @@
 **pySLAM** contains a python implementation of a monocular *Visual Odometry (VO)* pipeline. It supports many classical and modern **[local features](#supported-local-features)**, and it offers a convenient interface for them. Moreover, it collects other common and useful VO and SLAM tools.
 
 I released pySLAM v1 for educational purposes, for a computer vision class I taught. I started developing it for fun as a python programming exercise, during my free time, taking inspiration from some repos available on the web. 
->>>>>>> 6e6bc1f2
 
 Main Scripts:
 * `main_vo.py` combines the simplest VO ingredients without performing any image point triangulation or windowed bundle adjustment. At each step $k$, `main_vo.py` estimates the current camera pose $C_k$ with respect to the previous one $C_{k-1}$. The inter-frame pose estimation returns $[R_{k-1,k},t_{k-1,k}]$ with $||t_{k-1,k}||=1$. With this very basic approach, you need to use a ground truth in order to recover a correct inter-frame scale $s$ and estimate a valid trajectory by composing $C_k = C_{k-1} * [R_{k-1,k}, s t_{k-1,k}]$. This script is a first start to understand the basics of inter-frame feature tracking and camera pose estimation.
 
 * `main_slam.py` adds feature tracking along multiple frames, point triangulation, keyframe management and bundle adjustment in order to estimate the camera trajectory up-to-scale and build a map. It's still a VO pipeline but it shows some basic blocks which are necessary to develop a real visual SLAM pipeline. 
 
-<<<<<<< HEAD
-=======
 * `main_feature_matching.py` shows how to use the basic feature tracker capabilities (*feature detector* + *feature descriptor* + *feature matcher*) and allows to test the different available local features.
 
->>>>>>> 6e6bc1f2
 You can use this framework as a baseline to play with [local features](#supported-local-features), VO techniques and create your own (proof of concept) VO/SLAM pipeline in python. When you test it, consider that's a work in progress, a development framework written in Python, without any pretence of having state-of-the-art localization accuracy or real-time performances.   
 
 **Enjoy it!**
@@ -93,60 +60,27 @@
 $ cd pyslam 
 ```
 
-<<<<<<< HEAD
-The framework has been developed and tested under **Ubuntu 18.04**. Use the available specific install procedure according to your OS: 
-- **Ubuntu 18.04** [=>](#ubuntu-1804)
-- **Ubuntu 20.04** and **Ubuntu 22.04**  [=>](#ubuntu-2004)
-- **MacOs** [=>](#macos) 
-- **Windows** [=>](https://github.com/luigifreda/pyslam/issues/51)
-- **Docker** [=>](#docker)
-
-### Requirements
-
-* Python 3.6.9
-* Numpy (1.18.2)
-* OpenCV (4.5.1 and newer versions supported, see [below](#how-to-install-non-free-opencv-modules) for a suggested python installation)
-* PyTorch (>= 1.4.0)
-* Tensorflow-gpu 1.14.0
-
-If you run into troubles or performance issues, check this [TROUBLESHOOTING](./TROUBLESHOOTING.md) file.
-
----
-### Ubuntu 18.04
-
-**Install in your working Python environment**:
-=======
 Then, use the available specific install procedure according to your OS. The provided scripts will create a **single python environment** that is able to host all the [supported local features](#supported-local-features)!
 
 - **Ubuntu**  [=>](#ubuntu)
 - **MacOs** [=>](#macos) 
 - **Windows** [=>](https://github.com/luigifreda/pyslam/issues/51)
 - **Docker** [=>](#docker)
->>>>>>> 6e6bc1f2
 
 
 ### Requirements
 
-<<<<<<< HEAD
-in order to automatically install the basic required system and python3 packages.
-=======
 * Python 3.8.10
 * OpenCV >=4.8.1 (see [below](#how-to-install-non-free-opencv-modules))
 * PyTorch 2.3.1
 * Tensorflow 2.13.1
 * Kornia 0.7.3
 * Rerun
->>>>>>> 6e6bc1f2
 
 If you run into troubles or performance issues, check this [TROUBLESHOOTING](./TROUBLESHOOTING.md) file.
 
 ---
 
-<<<<<<< HEAD
-**Install in a custom Python virtual environment**: 
-
-If you do not want to mess up your working (base) python environment, you can create a new virtual environment `pyslam` with **venv** by easily launching the scripts described [here](./PYTHON-VIRTUAL-ENVS.md).
-=======
 ### Ubuntu 
 
 Follow the instructions reported [here](./PYTHON-VIRTUAL-ENVS.md) for creating a new virtual environment `pyslam` with **venv**.  The procedure has been tested on *Ubuntu 18.04*, *20.04*, *22.04* and *24.04*. 
@@ -155,52 +89,9 @@
 
 --- 
 ### MacOS
->>>>>>> 6e6bc1f2
 
 Follow the instructions in this [file](./MAC.md). The reported procedure was tested under *Sonoma 14.5* and *Xcode 15.4*.
 
-<<<<<<< HEAD
-**N.B.**: a *single* python environment is able to support all the [supported local features](#supported-local-features)!
-
----
-
-### Ubuntu 20.04 and Ubuntu 22.04
-
-This procedure is valid for both Ubuntu 20.04 and Ubuntu 22.04. Clone this repo recursively and move into the branch `ubuntu20` 
-```
-$ git clone --recursive https://github.com/luigifreda/pyslam.git
-$ cd pyslam 
-$ git checkout ubuntu20  
-```
-and then follow the instructions for creating a new virtual environment `pyslam` described [here](./PYTHON-VIRTUAL-ENVS.md). 
-
---- 
-### MacOS
-
-Check the instructions in this [file](./MAC.md). 
-
----
-### Docker
-
-If you prefer docker or you have an OS that is not supported yet, you can use [rosdocker](https://github.com/luigifreda/rosdocker#pyslam) with its custom `pyslam` or `pyslam_cuda` docker file.
-
----
-### How to install non-free OpenCV modules
-
-The install scripts take care of installing the new available opencv version (**4.8.1** on Ubuntu 18) and its non-free modules. 
-
-Check your installed OpenCV version:      
-`$ python3 -c "import cv2; print(cv2.__version__)"`
-
-Check if you have non-free OpenCV module support (no errors imply success):       
-`$ python3 -c "import cv2; detector = cv2.xfeatures2d.SURF_create()"` 
-
-For an advanced OpenCV installation procedure, you can take a look [here](https://docs.opencv.org/master/d2/de6/tutorial_py_setup_in_ubuntu.html). 
-
-### Troubleshooting
-
-If you run into issues or errors during the installation process or at run-time, please, check the[TROUBLESHOOTING.md](./TROUBLESHOOTING.md) file.
-=======
 ---
 ### Docker
 
@@ -223,7 +114,6 @@
 ### Troubleshooting
 
 If you run into issues or errors during the installation process or at run-time, please, check the [TROUBLESHOOTING.md](./TROUBLESHOOTING.md) file.
->>>>>>> 6e6bc1f2
 
 --- 
 ## Usage
@@ -233,11 +123,6 @@
 $ . pyenv-activate.sh   #  Activate pyslam python virtual environment. This is just needed once in a new terminal.
 $ ./main_vo.py
 ```
-<<<<<<< HEAD
-$ python3 -O main_vo.py
-```
-=======
->>>>>>> 6e6bc1f2
 This will process a [KITTI](http://www.cvlibs.net/datasets/kitti/eval_odometry.php) video (available in the folder `videos`) by using its corresponding camera calibration file (available in the folder `settings`), and its groundtruth (available in the same `videos` folder). You can stop `main_vo.py` by focusing on the *Trajectory* window and pressing the key 'Q'. 
 
 **N.B.**: as explained above, the basic script `main_vo.py` **strictly requires a ground truth**.  
@@ -247,40 +132,25 @@
 * the camera settings file accordingly (see the section *[Camera Settings](#camera-settings)* below)
 * the groudtruth file accordingly (ee the section *[Datasets](#datasets)* below and check the files `ground_truth.py` and `convert_groundtruth.py` )
 
-<<<<<<< HEAD
-Once you have run the script `install_all.sh` (or your specific OS install script as detailed [above](#install)), you can test  `main_slam.py` by running:
-```
-$ python3 -O main_slam.py
-=======
 Similarly, you can test `main_slam.py` by running:
 ```bash
 $ . pyenv-activate.sh   #  Activate pyslam python virtual environment. This is just needed once in a new terminal.
 $ ./main_slam.py
->>>>>>> 6e6bc1f2
 ```
 
 This will process a [KITTI]((http://www.cvlibs.net/datasets/kitti/eval_odometry.php)) video (available in the folder `videos`) by using its corresponding camera calibration file (available in the folder `settings`). You can stop it by focusing on the opened *Figure 1* window and pressing the key 'Q'. 
 **N.B.:**: due to information loss in video compression, `main_slam.py` tracking may peform worse with the available **KITTI videos** than with the original KITTI *image sequences*. The available videos are intended to be used for a first quick test. Please, download and use the original KITTI image sequences as explained [below](#datasets).
 
-<<<<<<< HEAD
-You can choose any detector/descriptor among *ORB*, *SIFT*, *SURF*, *BRISK*, *AKAZE*, *SuperPoint*, etc. (see the section *[Supported Local Features](#supported-local-features)* below for further information). 
-
-Some basic **test/example files** are available in the subfolder `test`. In particular, as for feature detection/description/matching, you can start by taking a look at [test/cv/test_feature_manager.py](https://github.com/luigifreda/pyslam/blob/master/test/cv/test_feature_manager.py) and [test/cv/test_feature_matching.py](https://github.com/luigifreda/pyslam/blob/master/test/cv/test_feature_matching.py).
-=======
 If you want to use the basic feature tracker capabilities (*feature detector* + *feature descriptor* + *feature matcher*) and test the different available local features.
 ```bash
 $ . pyenv-activate.sh   #  Activate pyslam python virtual environment. This is just needed once in a new terminal.
 $ ./main_feature_matching.py
 ```
->>>>>>> 6e6bc1f2
 
 In any of the above scripts, you can choose any detector/descriptor among *ORB*, *SIFT*, *SURF*, *BRISK*, *AKAZE*, *SuperPoint*, etc. (see the section *[Supported Local Features](#supported-local-features)* below for further information). 
 
-<<<<<<< HEAD
-=======
 Some basic **test/example files** are available in the subfolder `test`. In particular, as for feature detection/description, you may want to take a look at [test/cv/test_feature_manager.py](./test/cv/test_feature_manager.py) too.
 
->>>>>>> 6e6bc1f2
 ---
 ## Supported Local Features
 
@@ -306,12 +176,9 @@
 * *[R2D2](https://github.com/naver/r2d2)*
 * *[Key.Net](https://github.com/axelBarroso/Key.Net)*
 * *[DISK](https://arxiv.org/abs/2006.13566)*
-<<<<<<< HEAD
-=======
 * *[ALIKED](https://arxiv.org/abs/2304.03608)*
 * *[Xfeat](https://arxiv.org/abs/2404.19174)*
 * *[KeyNetAffNetHardNet](https://github.com/axelBarroso/Key.Net)*: (KeyNet detector + AffNet + HardNet descriptor).
->>>>>>> 6e6bc1f2
 
 The following feature **descriptors** are supported: 
 * *[ORB](http://www.willowgarage.com/sites/default/files/orb_final.pdf)*  
@@ -340,16 +207,11 @@
 * *[R2D2](https://github.com/naver/r2d2)*
 * *[BEBLID](https://raw.githubusercontent.com/iago-suarez/BEBLID/master/BEBLID_Boosted_Efficient_Binary_Local_Image_Descriptor.pdf)*
 * *[DISK](https://arxiv.org/abs/2006.13566)*
-<<<<<<< HEAD
-
-You can find further information in the file [feature_types.py](./feature_types.py). Some of the local features consist of a *joint detector-descriptor*. You can start playing with the supported local features by taking a look at `test/cv/test_feature_manager.py` and `test/cv/test_feature_matching.py`.
-=======
 * *[ALIKED](https://arxiv.org/abs/2304.03608)*
 * *[Xfeat](https://arxiv.org/abs/2404.19174)*
 * *[KeyNetAffNetHardNet](https://github.com/axelBarroso/Key.Net)*: (KeyNet detector + AffNet + HardNet descriptor).
   
 You can find further information in the file [feature_types.py](./feature_types.py). Some of the local features consist of a *joint detector-descriptor*. You can start playing with the supported local features by taking a look at `test/cv/test_feature_manager.py` and `main_feature_matching.py`.
->>>>>>> 6e6bc1f2
 
 In both the scripts `main_vo.py` and `main_slam.py`, you can create your favourite detector-descritor configuration and feed it to the function `feature_tracker_factory()`. Some ready-to-use configurations are already available in the file [feature_tracker.configs.py](./feature_tracker_configs.py)
 
