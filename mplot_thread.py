--- conflicted
+++ resolved
@@ -39,13 +39,10 @@
                     # The entire Python program exits when no alive non-daemon threads are left.
 
 kUseFigCanvasDrawIdle = True  
-<<<<<<< HEAD
-=======
 
 kUsePlotPause = not kUseFigCanvasDrawIdle # this should be set True under macOS   
 if platform.system() == 'Darwin':
     kUsePlotPause = True       
->>>>>>> 6e6bc1f2
 
 # global lock for drawing with matplotlib 
 mp_lock = RLock()
