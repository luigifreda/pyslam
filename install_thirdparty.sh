--- conflicted
+++ resolved
@@ -19,14 +19,6 @@
 #./install_basic.sh 
 
 # ====================================================
-<<<<<<< HEAD
-if [[ -z "${USE_PYSLAM_ENV}" ]]; then
-    USE_PYSLAM_ENV=0
-fi
-if [ $USE_PYSLAM_ENV -eq 1 ]; then
-    . pyenv-activate.sh
-fi  
-=======
 # check if want to use conda or venv
 if [ -z $USING_CONDA_PYSLAM ]; then
     if [[ -z "${USE_PYSLAM_ENV}" ]]; then
@@ -39,7 +31,6 @@
     echo "Using conda pyslam..."
     . pyenv-conda-activate.sh
 fi 
->>>>>>> 6e6bc1f2
 
 # ====================================================
 # check if we have external options
@@ -97,15 +88,6 @@
     if [ ! -d pangolin ]; then
         if [[ "$OSTYPE" == "linux-gnu"* ]]; then    
             sudo apt-get install -y libglew-dev
-<<<<<<< HEAD
-            git clone https://github.com/uoip/pangolin.git
-            cd pangolin
-            PANGOLIN_UOIP_REVISION=3ac794a
-            git checkout $PANGOLIN_UOIP_REVISION
-            cd ..      
-            # copy local changes 
-            rsync ./pangolin_changes/python_CMakeLists.txt ./pangolin/python/CMakeLists.txt             
-=======
             # git clone https://github.com/uoip/pangolin.git
             # cd pangolin
             # PANGOLIN_UOIP_REVISION=3ac794a
@@ -114,17 +96,13 @@
             # # copy local changes 
             # rsync ./pangolin_changes/python_CMakeLists.txt ./pangolin/python/CMakeLists.txt 
             git clone --recursive https://gitlab.com/luigifreda/pypangolin.git pangolin
->>>>>>> 6e6bc1f2
         fi 
         if [[ "$OSTYPE" == "darwin"* ]]; then
             git clone --recursive https://gitlab.com/luigifreda/pypangolin.git pangolin 
         fi 
-<<<<<<< HEAD
-=======
         cd pangolin
         git apply ../pangolin.patch
         cd ..
->>>>>>> 6e6bc1f2
     fi
     cd pangolin
     if [ ! -f pangolin.cpython-*.so ]; then   
@@ -151,17 +129,8 @@
     cd g2opy
     G2OPY_REVISION=5587024
     git checkout $G2OPY_REVISION
-<<<<<<< HEAD
-    cd ..
-    # copy local changes 
-    rsync ./g2opy_changes/types_six_dof_expmap.h ./g2opy/python/types/sba/types_six_dof_expmap.h
-    rsync ./g2opy_changes/sparse_optimizer.h ./g2opy/python/core/sparse_optimizer.h   
-    rsync ./g2opy_changes/python_CMakeLists.txt ./g2opy/python/CMakeLists.txt    
-    rsync ./g2opy_changes/eigen_types.h ./g2opy/python/core/eigen_types.h      
-=======
     git apply ../g2opy.patch
     cd ..     
->>>>>>> 6e6bc1f2
 fi
 cd g2opy
 if [ ! -f lib/g2o.cpython-*.so ]; then  
