--- conflicted
+++ resolved
@@ -337,11 +337,7 @@
             wget https://huggingface.co/Zhenggang/MV-DUSt3R/blob/main/checkpoints/MVDp_s2.pth &
         fi
 
-<<<<<<< HEAD
-        # Wait for all background jobs to complete
-=======
         # Wait for all background download jobs to complete
->>>>>>> 7e85dddc
         wait
     fi
 
